opt_out_usage
default_platform :mac

desc "Increment (with 'bump' option) or set (with 'pre' option) the framework version"
lane :bump_version do |options|
  version = version_bump_xcconfig(path: "Configurations/Base.xcconfig", bump_type: options[:bump] && options[:bump].to_sym, version_pre: options[:pre])
  deferred_readme_set_version(path: "Documentation/Guide/Getting Started.md", version: version)
  podspec_set_version(path: "BNRDeferred.podspec", version: version)
  puts version
end

<<<<<<< HEAD
=======
desc "Run CocoaPods linter"
lane :pod_lint do
  pod_lib_lint(fail_fast: true, use_libraries: true)
  pod_lib_lint(fail_fast: true, use_libraries: false)
end

>>>>>>> 7a8a1c17
desc "Output documentation using Jazzy into docs/"
lane :build_docs do
  jazzy(config: ".jazzy.yml")
end

desc "Build and publish documentation from docs/ into gh-pages"
lane :publish_docs do
  publish_gh_pages(path: "docs", author_name: "Big Nerd", author_email: "cocoa-engineering@bignerdranch.com")
end

desc "Common actions for quality assurance"
private_lane :audit do
  swiftlint(strict: true)
  pod_lib_lint(quick: true)
  build_docs
end

platform :mac do
  desc "Test using Swift Package Manager for macOS and Linux"
  lane :test do
    sh "swift test --parallel"
  end

  desc "Validate we can build with Playgrounds compatibility code"
  private_lane :build_for_playgrounds do
    xcodebuild(scheme: "Deferred", build_settings: {
      "SWIFT_ACTIVE_COMPILATION_CONDITIONS": "XCODE FORCE_PLAYGROUND_COMPATIBILITY"
    })
  end

  desc "Perform linting and publish documentation"
  lane :ci do
    audit
    test
    build_for_playgrounds

    # Note: Coupling to Travis here is not great!
    if is_ci && ENV['TRAVIS_PULL_REQUEST'] == "false" && git_branch == "master"
      publish_docs
    end
  end
end

platform :ios do
  desc "Test using Xcode for iOS"
  lane :test do
    scan(scheme: "MobileDeferred", device: "iPhone 6s (10.0)")
  end

  desc "Build using Xcode for tvOS and watchOS"
  private_lane :build_for_other_platforms do
    xcodebuild(scheme: "TVDeferred", destination: "platform=tvOS Simulator,name=Apple TV")
    xcodebuild(scheme: "NanoDeferred", destination: "platform=watchOS Simulator,name=Apple Watch - 42mm")
  end

  desc "Execute tests and ensure that auxiliary platforms build"
  lane :ci do
    test
    build_for_other_platforms
  end
end<|MERGE_RESOLUTION|>--- conflicted
+++ resolved
@@ -9,15 +9,6 @@
   puts version
 end
 
-<<<<<<< HEAD
-=======
-desc "Run CocoaPods linter"
-lane :pod_lint do
-  pod_lib_lint(fail_fast: true, use_libraries: true)
-  pod_lib_lint(fail_fast: true, use_libraries: false)
-end
-
->>>>>>> 7a8a1c17
 desc "Output documentation using Jazzy into docs/"
 lane :build_docs do
   jazzy(config: ".jazzy.yml")
@@ -31,7 +22,8 @@
 desc "Common actions for quality assurance"
 private_lane :audit do
   swiftlint(strict: true)
-  pod_lib_lint(quick: true)
+  pod_lib_lint(fail_fast: true, use_libraries: true)
+  pod_lib_lint(fail_fast: true, use_libraries: false)
   build_docs
 end
 
