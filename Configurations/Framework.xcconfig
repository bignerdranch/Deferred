--- conflicted
+++ resolved
@@ -34,11 +34,7 @@
 PRODUCT_NAME = Deferred
 
 // Signing
-<<<<<<< HEAD
-DEVELOPMENT_TEAM = 439592V3LM
-=======
 DEVELOPMENT_TEAM = 439592V3LM
 
 // Swift Compiler - Search Paths
-SWIFT_INCLUDE_PATHS = $(inherited) $(SRCROOT)/Sources
->>>>>>> 47f1af23
+SWIFT_INCLUDE_PATHS = $(inherited) $(SRCROOT)/Sources