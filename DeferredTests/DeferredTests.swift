//
//  DeferredTests.swift
//  DeferredTests
//
//  Created by John Gallagher on 7/19/14.
//  Copyright © 2014-2015 Big Nerd Ranch. Licensed under MIT.
//

import XCTest
import Deferred

func after(interval: NSTimeInterval, upon queue: dispatch_queue_t = dispatch_get_main_queue(), function: () -> ()) {
    dispatch_after(dispatch_time(DISPATCH_TIME_NOW, Int64(NSTimeInterval(NSEC_PER_SEC) * interval)),
        queue, function)
}

private let testTimeout = 2.0

class DeferredTests: XCTestCase {
    
    override func setUp() {
        super.setUp()
        // Put setup code here. This method is called before the invocation of each test method in the class.
    }
    
    override func tearDown() {
        // Put teardown code here. This method is called after the invocation of each test method in the class.
        super.tearDown()
    }

    func testPeek() {
        let d1 = Deferred<Int>()
        let d2 = Deferred(value: 1)
        XCTAssertNil(d1.peek())
        XCTAssertEqual(d2.value, 1)
    }

    func testValueOnFilled() {
        let filled = Deferred(value: 2)
        XCTAssertEqual(filled.value, 2)
    }

    func testValueBlocksWhileUnfilled() {
        let unfilled = Deferred<Int>()

        let expect = expectationWithDescription("value blocks while unfilled")
        dispatch_async(dispatch_get_global_queue(DISPATCH_QUEUE_PRIORITY_DEFAULT, 0)) {
            _ = unfilled.value
            XCTFail("value did not block")
        }
        after(0.1) {
            expect.fulfill()
        }
        waitForExpectationsWithTimeout(testTimeout, handler: nil)
    }

    func testValueUnblocksWhenUnfilledIsFilled() {
        let d = Deferred<Int>()
        let expect = expectationWithDescription("value blocks until filled")
        dispatch_async(dispatch_get_global_queue(DISPATCH_QUEUE_PRIORITY_DEFAULT, 0)) {
            XCTAssertEqual(d.value, 3)
            expect.fulfill()
        }
        after(0.1) {
            d.fill(3)
        }
        waitForExpectationsWithTimeout(testTimeout, handler: nil)
    }

    func testFill() {
        let d = Deferred<Int>()
        d.fill(1)
        XCTAssertEqual(d.value, 1)
    }

    func testFillMultipleTimes() {
        let d = Deferred(value: 1)
        XCTAssertEqual(d.value, 1)
        d.fill(2, assertIfFilled: false)
        XCTAssertEqual(d.value, 1)
    }

    func testIsFilled() {
        let d = Deferred<Int>()
        XCTAssertFalse(d.isFilled)

        let expect = expectationWithDescription("isFilled is true when filled")
        d.upon { _ in
            XCTAssertTrue(d.isFilled)
            expect.fulfill()
        }
        d.fill(1)
        waitForExpectationsWithTimeout(1, handler: nil)
    }

    func testUponWithFilled() {
        let d = Deferred(value: 1)

        for _ in 0 ..< 10 {
            let expect = expectationWithDescription("upon blocks called with correct value")
            d.upon { value in
                XCTAssertEqual(value, 1)
                expect.fulfill()
            }
        }

        waitForExpectationsWithTimeout(testTimeout, handler: nil)
    }

    func testUponNotCalledWhileUnfilled() {
        let d = Deferred<Int>()

        d.upon { _ in
            XCTFail("unexpected upon block call")
        }

        let expect = expectationWithDescription("upon blocks not called while deferred is unfilled")
        after(0.1) {
            expect.fulfill()
        }

        waitForExpectationsWithTimeout(testTimeout, handler: nil)
    }

    func testUponCalledWhenFilled() {
        let d = Deferred<Int>()

        for _ in 0 ..< 10 {
            let expect = expectationWithDescription("upon blocks not called while deferred is unfilled")
            d.upon { value in
                XCTAssertEqual(value, 1)
                XCTAssertEqual(d.value, value)
                expect.fulfill()
            }
        }

        d.fill(1)

        waitForExpectationsWithTimeout(testTimeout, handler: nil)
    }
    
    func testUponMainQueueCalledWhenFilled() {
        let d = Deferred<Int>()
        
        let expectation = expectationWithDescription("uponMainQueue block called on main queue")
        d.uponMainQueue { value in
            XCTAssertTrue(NSThread.isMainThread())
            XCTAssertEqual(value, 1)
            XCTAssertEqual(d.value, 1)
            expectation.fulfill()
        }
        
        d.fill(1)
        waitForExpectationsWithTimeout(1, handler: nil)
    }

    func testConcurrentUpon() {
        let d = Deferred<Int>()
        let queue = dispatch_get_global_queue(DISPATCH_QUEUE_PRIORITY_DEFAULT, 0)

        // upon with an unfilled deferred appends to an internal array (protected by a write lock)
        // spin up a bunch of these in parallel...
        for i in 0 ..< 32 {
            let expectUponCalled = expectationWithDescription("upon block \(i)")
            dispatch_async(queue) {
                d.upon { _ in expectUponCalled.fulfill() }
            }
        }

        // ...then fill it (also in parallel)
        dispatch_async(queue) { d.fill(1) }

        // ... and make sure all our upon blocks were called (i.e., the write lock protected access)
        waitForExpectationsWithTimeout(testTimeout, handler: nil)
    }

    func testBoth() {
        let d1 = Deferred<Int>()
        let d2 = Deferred<String>()
        let both = d1.both(d2)

        XCTAssertFalse(both.isFilled)

        d1.fill(1)
        XCTAssertFalse(both.isFilled)
        d2.fill("foo")

        let expectation = expectationWithDescription("paired deferred should be filled")
        both.upon { _ in
            XCTAssert(d1.isFilled)
            XCTAssert(d2.isFilled)
            XCTAssertEqual(both.value.0, 1)
            XCTAssertEqual(both.value.1, "foo")
            expectation.fulfill()
        }

        waitForExpectationsWithTimeout(testTimeout, handler: nil)
    }

    func testAll() {
        var d = [Deferred<Int>]()

        for _ in 0 ..< 10 {
            d.append(Deferred())
        }

        let w = all(d)
        let outerExpectation = expectationWithDescription("all results filled in")
        let innerExpectation = expectationWithDescription("paired deferred should be filled")

        // skip first
        for i in 1 ..< d.count {
            d[i].fill(i)
        }

        after(0.1) {
            XCTAssertFalse(w.isFilled) // unfilled because d[0] is still unfilled
            d[0].fill(0)

<<<<<<< HEAD
            after(0.1) {
=======
            dispatch_main_after(0.1) {
>>>>>>> 32f30caf
                XCTAssertTrue(w.value == [Int](0 ..< d.count))
                innerExpectation.fulfill()
            }
            outerExpectation.fulfill()
        }

        waitForExpectationsWithTimeout(testTimeout, handler: nil)
    }

    func testAllEmptyArray() {
        let d = [Deferred<Int>]()
        let array = all(d)
        XCTAssert(array.isFilled)
    }

    func testAny() {
<<<<<<< HEAD
        let d = (0 ..< 10).map { _ in Deferred<Int>() }
=======
        let d = map(0 ..< 10) { _ in Deferred<Int>() }
>>>>>>> 32f30caf
        let w = any(d)

        d[3].fill(3)

        let outerExpectation = expectationWithDescription("any is filled")
        let innerExpectation = expectationWithDescription("any is not changed")

<<<<<<< HEAD
        after(0.1) {
            XCTAssertEqual(w.value, 3)

            d[4].fill(4)

            after(0.1) {
                XCTAssertEqual(w.value, 3)
=======
        dispatch_main_after(0.1) {
            XCTAssertEqual(w.value.value, 3)

            d[4].fill(4)
            dispatch_main_after(0.1) {
                XCTAssertTrue(w.value === d[3])
>>>>>>> 32f30caf
                innerExpectation.fulfill()
            }

            outerExpectation.fulfill()
        }

        waitForExpectationsWithTimeout(testTimeout, handler: nil)
    }

    /// Deferred values behave as values: All copies reflect the same value.
    /// The wrinkle of course is that the value might not be observable till a later
    /// date.
    func testAllCopiesOfADeferredValueRepresentTheSameDeferredValue() {
        let parent = Deferred<Int>()
        let child1 = parent
        let child2 = parent
        let allDeferreds = [parent, child1, child2]

        let anyValue = 42
        let expectedValues = [Int](count: allDeferreds.count, repeatedValue: anyValue)

        let allShouldBeFulfilled = expectationWithDescription("filling any copy fulfills all")
        all(allDeferreds).upon {
            [weak allShouldBeFulfilled] allValues in
            allShouldBeFulfilled?.fulfill()

            XCTAssertEqual(allValues, expectedValues, "all deferreds are the same value")
        }

        let randomIndex = arc4random_uniform(numericCast(allDeferreds.count))
        let oneOfTheDeferreds = allDeferreds[numericCast(randomIndex)]
        oneOfTheDeferreds.fill(anyValue)

        waitForExpectationsWithTimeout(0.5, handler: nil)
    }
    
    func testDeferredOptionalBehavesCorrectly() {
        let d = Deferred<Optional<Int>>(value: .None)

        let beforeExpectation = expectationWithDescription("already filled with nil optional")
        d.upon {
            XCTAssert($0 == .None)
            beforeExpectation.fulfill()
        }

        d.fill(42, assertIfFilled: false)

        let afterExpectation = expectationWithDescription("stays filled with same optional")
        d.upon {
            XCTAssert($0 == .None)
            afterExpectation.fulfill()
        }
        
        waitForExpectationsWithTimeout(0.5, handler: nil)
    }
    
}<|MERGE_RESOLUTION|>--- conflicted
+++ resolved
@@ -217,11 +217,7 @@
             XCTAssertFalse(w.isFilled) // unfilled because d[0] is still unfilled
             d[0].fill(0)
 
-<<<<<<< HEAD
             after(0.1) {
-=======
-            dispatch_main_after(0.1) {
->>>>>>> 32f30caf
                 XCTAssertTrue(w.value == [Int](0 ..< d.count))
                 innerExpectation.fulfill()
             }
@@ -238,11 +234,7 @@
     }
 
     func testAny() {
-<<<<<<< HEAD
         let d = (0 ..< 10).map { _ in Deferred<Int>() }
-=======
-        let d = map(0 ..< 10) { _ in Deferred<Int>() }
->>>>>>> 32f30caf
         let w = any(d)
 
         d[3].fill(3)
@@ -250,7 +242,6 @@
         let outerExpectation = expectationWithDescription("any is filled")
         let innerExpectation = expectationWithDescription("any is not changed")
 
-<<<<<<< HEAD
         after(0.1) {
             XCTAssertEqual(w.value, 3)
 
@@ -258,14 +249,6 @@
 
             after(0.1) {
                 XCTAssertEqual(w.value, 3)
-=======
-        dispatch_main_after(0.1) {
-            XCTAssertEqual(w.value.value, 3)
-
-            d[4].fill(4)
-            dispatch_main_after(0.1) {
-                XCTAssertTrue(w.value === d[3])
->>>>>>> 32f30caf
                 innerExpectation.fulfill()
             }
 
