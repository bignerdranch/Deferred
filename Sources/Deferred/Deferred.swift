--- conflicted
+++ resolved
@@ -14,11 +14,7 @@
 // A dispatch block (which is different from a plain closure!) constitutes the
 // second half of Deferred. The `dispatch_block_notify` API defines the notifier
 // list used by `Deferred.upon(queue:body:)`.
-<<<<<<< HEAD
-private struct DispatchBlockMarker: CallbacksList {
-=======
 private struct DispatchBlockMarker {
->>>>>>> 43f924c1
     let block = DispatchWorkItem {
         fatalError("This code should never be executed")
     }
@@ -56,20 +52,12 @@
 
     /// Initialize an unfilled Deferred.
     public init() {
-<<<<<<< HEAD
-        storage = MemoStore.create(with: nil)
-=======
         storage = DeferredStorage.create(with: nil)
->>>>>>> 43f924c1
     }
     
     /// Initialize a Deferred filled with the given value.
     public init(value: Value) {
-<<<<<<< HEAD
-        storage = MemoStore.create(with: value)
-=======
         storage = DeferredStorage.create(with: value)
->>>>>>> 43f924c1
         onFilled.markCompleted()
     }
 
